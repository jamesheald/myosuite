--- conflicted
+++ resolved
@@ -1,7 +1,3 @@
-<<<<<<< HEAD
-__version_tuple__ = (2, 11, 1)
-=======
 __version_tuple__ = (2, 11, 2)
->>>>>>> a599fe44
 
 __version__ = ".".join(str(x) for x in __version_tuple__)  # Converts tuple to string